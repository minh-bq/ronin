--- conflicted
+++ resolved
@@ -739,91 +739,4 @@
 			t.Fatalf("Unexpected internal transaction #%d, %+v, body: %+v", i, tx, tx.InternalTransactionBody)
 		}
 	}
-<<<<<<< HEAD
-}
-
-func TestConsortiumPrecompileQuery(t *testing.T) {
-	evm := EVM{
-		chainConfig: &params.ChainConfig{},
-		chainRules: params.Rules{
-			IsMiko: true,
-		},
-	}
-	caller := AccountRef(common.Address{0x1})
-	precompiledContract, ok := evm.precompile(caller, common.BytesToAddress([]byte{106}))
-	if !ok {
-		t.Fatal("Failed to get Miko precompiled contract")
-	}
-
-	p, ok := precompiledContract.(*consortiumValidateProofOfPossession)
-	if !ok {
-		t.Fatal("Incorrect precompiled contract")
-	}
-
-	if p.evm != &evm {
-		t.Fatal("Incorrect evm in precompiled contract")
-	}
-
-	if p.caller != caller {
-		t.Fatal("Incorrect caller in precompiled contract")
-	}
-
-	precompiledContract, ok = evm.precompile(caller, common.BytesToAddress([]byte{1}))
-	if !ok {
-		t.Fatal("Failed to get ecrecover precompiled contract")
-	}
-	if _, ok := precompiledContract.(*ecrecover); !ok {
-		t.Fatal("Wrong ecrecover contract")
-	}
-
-	// Check precompiled contract after Berlin
-	evm.chainRules.IsBerlin = true
-	precompiledContract, ok = evm.precompile(caller, common.BytesToAddress([]byte{106}))
-	if !ok {
-		t.Fatal("Failed to get Miko precompiled contract")
-	}
-	p, ok = precompiledContract.(*consortiumValidateProofOfPossession)
-	if !ok {
-		t.Fatal("Incorrect precompiled contract")
-	}
-
-	if p.evm != &evm {
-		t.Fatal("Incorrect evm in precompiled contract")
-	}
-
-	if p.caller != caller {
-		t.Fatal("Incorrect caller in precompiled contract")
-	}
-
-	// Check point evaluation before and after Cancun
-	_, ok = evm.precompile(caller, common.BytesToAddress([]byte{10}))
-	if ok {
-		t.Fatal("Expect no point evaluation contract before Cancun")
-	}
-
-	evm.chainRules.IsCancun = true
-	precompiledContract, ok = evm.precompile(caller, common.BytesToAddress([]byte{10}))
-	if !ok {
-		t.Fatal("Failed to get point evaluation contract after Cancun")
-	}
-	if _, ok := precompiledContract.(*kzgPointEvaluation); !ok {
-		t.Fatal("Wrong kzg point evaluation contract")
-	}
-}
-
-func BenchmarkConsortiumPrecompileQuery(b *testing.B) {
-	evm := EVM{
-		chainConfig: &params.ChainConfig{},
-		chainRules: params.Rules{
-			IsMiko: true,
-		},
-	}
-
-	b.ResetTimer()
-	b.ReportAllocs()
-	for i := 0; i < b.N; i++ {
-		evm.precompile(nil, common.BytesToAddress([]byte{106}))
-	}
-=======
->>>>>>> c004b7dd
 }